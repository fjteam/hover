package enginecache

import (
	"archive/zip"
	"fmt"
	"io"
	"io/ioutil"
	"net/http"
	"os"
	"path/filepath"
	"strconv"
	"strings"
	"time"

	"github.com/pkg/errors"

	"github.com/go-flutter-desktop/hover/internal/flutterversion"
	"github.com/go-flutter-desktop/hover/internal/log"
)

func createSymLink(oldname, newname string) error {
	err := os.Remove(newname)
	if err != nil && !os.IsNotExist(err) {
		return errors.Wrap(err, "failed to remove existing symlink")
	}

	err = os.Symlink(oldname, newname)
	if err != nil {
		return errors.Wrap(err, "failed to create symlink")
	}
	return nil
}

// Unzip will decompress a zip archive, moving all files and folders
// within the zip file (parameter 1) to an output directory (parameter 2).
func unzip(src string, dest string) ([]string, error) {
	var filenames []string

	r, err := zip.OpenReader(src)
	if err != nil {
		return filenames, err
	}
	defer r.Close()

	for _, f := range r.File {

		// Store filename/path for returning and using later on
		fpath := filepath.Join(dest, f.Name)

		// Check for ZipSlip. More Infof: http://bit.ly/2MsjAWE
		if !strings.HasPrefix(fpath, filepath.Clean(dest)+string(os.PathSeparator)) {
			return filenames, fmt.Errorf("%s: illegal file path", fpath)
		}

		filenames = append(filenames, fpath)

		if f.FileInfo().IsDir() {
			// Make Folder
			os.MkdirAll(fpath, os.ModePerm)
			continue
		}

		// Make File
		if err = os.MkdirAll(filepath.Dir(fpath), os.ModePerm); err != nil {
			return filenames, err
		}

		outFile, err := os.OpenFile(fpath, os.O_WRONLY|os.O_CREATE|os.O_TRUNC, f.Mode())
		if err != nil {
			return filenames, err
		}

		rc, err := f.Open()
		if err != nil {
			return filenames, err
		}

		_, err = io.Copy(outFile, rc)

		// Close the file without defer to close before next iteration of loop
		outFile.Close()
		rc.Close()

		if err != nil {
			return filenames, err
		}
	}
	return filenames, nil
}

// Function to prind download percent completion
func printDownloadPercent(done chan chan struct{}, path string, expectedSize int64) {
	var completedCh chan struct{}
	for {
		fi, err := os.Stat(path)
		if err != nil {
			log.Warnf("%v", err)
		}

		size := fi.Size()

		if size == 0 {
			size = 1
		}

		var percent = float64(size) / float64(expectedSize) * 100

		// We use '\033[2K\r' to avoid carriage return, it will print above previous.
		fmt.Printf("\033[2K\r %.0f %% / 100 %%", percent)

		if completedCh != nil {
			close(completedCh)
			return
		}

		select {
		case completedCh = <-done:
		case <-time.After(time.Second / 60): // Flutter promises 60fps, right? ;)
		}
	}
}

func moveFile(srcPath, destPath string) error {
	srcFile, err := os.Open(srcPath)
	if err != nil {
		return fmt.Errorf("Couldn't open src file: %s", err)
	}
	srcFileInfo, err := srcFile.Stat()
	if err != nil {
		return err
	}
	flag := os.O_WRONLY | os.O_CREATE | os.O_TRUNC
	perm := srcFileInfo.Mode() & os.ModePerm
	destFile, err := os.OpenFile(destPath, flag, perm)
	if err != nil {
		srcFile.Close()
		return fmt.Errorf("Couldn't open dest file: %s", err)
	}
	defer destFile.Close()
	_, err = io.Copy(destFile, srcFile)
	srcFile.Close()
	if err != nil {
		return fmt.Errorf("Writing to output file failed: %s", err)
	}
	// The copy was successful, so now delete the original file
	err = os.Remove(srcPath)
	if err != nil {
		return fmt.Errorf("Failed removing original file: %s", err)
	}
	return nil
}

// Function to download file with given path and url.
func downloadFile(filepath string, url string) error {
	// // Printf download url in case user needs it.
	// log.Printf("Downloading file from\n '%s'\n to '%s'", url, filepath)

	start := time.Now()

	// Create the file
	out, err := os.Create(filepath)
	if err != nil {
		return err
	}
	defer out.Close()

	// Get the data
	resp, err := http.Get(url)
	if err != nil {
		return err
	}
	defer resp.Body.Close()

	expectedSize, err := strconv.Atoi(resp.Header.Get("Content-Length"))
	if err != nil {
		return errors.Wrap(err, "failed to get Content-Length header")
	}

	doneCh := make(chan chan struct{})
	go printDownloadPercent(doneCh, filepath, int64(expectedSize))

	_, err = io.Copy(out, resp.Body)
	if err != nil {
		return err
	}

	// close channel to indicate we're done
	doneCompletedCh := make(chan struct{})
	doneCh <- doneCompletedCh // signal that download is done
	<-doneCompletedCh         // wait for signal that printing has completed

	elapsed := time.Since(start)
	log.Printf("\033[2K\rDownload completed in %.2fs", elapsed.Seconds())
	return nil
}

func EngineCachePath(targetOS, cachePath string) string {
	return filepath.Join(cachePath, "hover", "engine", targetOS)
}

// ValidateOrUpdateEngineAtPath validates the engine we have cached matches the
// flutter version, or otherwise downloads a new engine. The engine cache
// location is set by the the user.
<<<<<<< HEAD
func ValidateOrUpdateEngine(targetOS string, cachePath string) (engineCachePath string) {
	engineCachePath = EngineCachePath(targetOS, cachePath)
=======
func ValidateOrUpdateEngineAtPath(targetOS string, cachePath string, requiredEngineVersion string) (engineCachePath string) {
	engineCachePath = filepath.Join(cachePath, "hover", "engine", targetOS)
>>>>>>> 412ac2d2

	if strings.Contains(engineCachePath, " ") {
		log.Errorf("Cannot save the engine to '%s', engine cache is not compatible with path containing spaces.", cachePath)
		log.Errorf("       Please run hover with a another engine cache path. Example:")
		log.Errorf("              %s", log.Au().Magenta("hover run --cache-path \"C:\\cache\""))
		log.Errorf("       The --cache-path flag will have to be provided to every build and run command.")
		os.Exit(1)
	}

	cachedEngineVersionPath := filepath.Join(engineCachePath, "version")
	cachedEngineVersionBytes, err := ioutil.ReadFile(cachedEngineVersionPath)
	if err != nil && !os.IsNotExist(err) {
		log.Errorf("Failed to read cached engine version: %v", err)
		os.Exit(1)
	}
	cachedEngineVersion := string(cachedEngineVersionBytes)
	if len(requiredEngineVersion) == 0 {
		requiredEngineVersion = flutterversion.FlutterRequiredEngineVersion()
	}

	if cachedEngineVersion != "" {
		if cachedEngineVersion == requiredEngineVersion {
			log.Printf("Using engine from cache")
			return engineCachePath
		}

		// Engine is outdated, we remove the old engine and continue to download
		// the new engine.
		err = os.RemoveAll(engineCachePath)
		if err != nil {
			log.Errorf("Failed to remove outdated engine: %v", err)
			os.Exit(1)
		}
	}

	err = os.MkdirAll(engineCachePath, 0775)
	if err != nil {
		log.Errorf("Failed to create engine cache directory: %v", err)
		os.Exit(1)
	}

	targetedDomain := "https://storage.googleapis.com"
	envURLFlutter := os.Getenv("FLUTTER_STORAGE_BASE_URL")
	if envURLFlutter != "" {
		targetedDomain = envURLFlutter
	}

	// TODO: support more arch's than x64?
	var platform = targetOS + "-x64"

	// Build the URL for downloading the correct engine
	var engineDownloadURL = fmt.Sprintf(targetedDomain+"/flutter_infra/flutter/%s/%s/", requiredEngineVersion, platform)
	switch targetOS {
	case "darwin":
		engineDownloadURL += "FlutterEmbedder.framework.zip"
	case "linux":
		engineDownloadURL += platform + "-embedder"
	case "windows":
		engineDownloadURL += platform + "-embedder.zip"
	default:
		log.Errorf("Cannot run on %s, download engine not implemented.", targetOS)
		os.Exit(1)
	}

	icudtlDownloadURL := fmt.Sprintf(targetedDomain+"/flutter_infra/flutter/%s/%s/artifacts.zip", requiredEngineVersion, platform)

	dir, err := ioutil.TempDir("", "hover-engine-download")
	if err != nil {
		log.Errorf("Failed to create tmp dir for engine download: %v", err)
		os.Exit(1)
	}
	defer os.RemoveAll(dir)

	err = os.MkdirAll(dir, 0700)
	if err != nil {
		log.Warnf("%v", err)
	}

	engineZipPath := filepath.Join(dir, "engine.zip")
	engineExtractPath := filepath.Join(dir, "engine")
	artifactsZipPath := filepath.Join(dir, "artifacts.zip")

	log.Printf("Downloading engine for platform %s at version %s...", platform, requiredEngineVersion)
	err = downloadFile(engineZipPath, engineDownloadURL)
	if err != nil {
		log.Errorf("Failed to download engine: %v", err)
		os.Exit(1)
	}

	// TODO, optimization: make artifacts download a separate function, it doesn't need to be
	// downloaded with engine because it's OS independent.
	log.Printf("Downloading artifacts at version %s...", requiredEngineVersion)
	err = downloadFile(artifactsZipPath, icudtlDownloadURL)
	if err != nil {
		log.Errorf("Failed to download artifacts: %v", err)
		os.Exit(1)
	}

	_, err = unzip(engineZipPath, engineExtractPath) // engineCachePath)
	if err != nil {
		log.Warnf("%v", err)
	}

	artifactsCachePath := filepath.Join(engineCachePath, "artifacts")
	_, err = unzip(artifactsZipPath, artifactsCachePath) // filepath.Join(engineCachePath, "artifacts"))
	if err != nil {
		log.Warnf("%v", err)
	}

	switch platform {
	case "darwin-x64":
		frameworkZipPath := filepath.Join(engineExtractPath, "FlutterEmbedder.framework.zip")
		frameworkDestPath := filepath.Join(engineCachePath, "FlutterEmbedder.framework")
		_, err = unzip(frameworkZipPath, frameworkDestPath)
		if err != nil {
			log.Errorf("Failed to unzip engine framework: %v", err)
			os.Exit(1)
		}

		createSymLink("A", frameworkDestPath+"/Versions/Current")
		createSymLink("Versions/Current/FlutterEmbedder", frameworkDestPath+"/FlutterEmbedder")
		createSymLink("Versions/Current/Headers", frameworkDestPath+"/Headers")
		createSymLink("Versions/Current/Modules", frameworkDestPath+"/Modules")
		createSymLink("Versions/Current/Resources", frameworkDestPath+"/Resources")

	case "linux-x64":
		err := moveFile(
			filepath.Join(engineExtractPath, "libflutter_engine.so"),
			filepath.Join(engineCachePath, "/libflutter_engine.so"),
		)
		if err != nil {
			log.Errorf("Failed to move downloaded libflutter_engine.so: %v", err)
			os.Exit(1)
		}

	case "windows-x64":
		err := moveFile(
			filepath.Join(engineExtractPath, "flutter_engine.dll"),
			filepath.Join(engineCachePath, "/flutter_engine.dll"),
		)
		if err != nil {
			log.Errorf("Failed to move downloaded flutter_engine.dll: %v", err)
			os.Exit(1)
		}
	}

	err = ioutil.WriteFile(cachedEngineVersionPath, []byte(requiredEngineVersion), 0664)
	if err != nil {
		log.Errorf("Failed to write version file: %v", err)
		os.Exit(1)
	}

<<<<<<< HEAD
	return engineCachePath
=======
	return
}

// ValidateOrUpdateEngine validates the engine we have cached matches the
// flutter version, or otherwise downloads a new engine. The returned path is
// that of the engine location.
func ValidateOrUpdateEngine(targetOS string, requiredEngineVersion string) (engineCachePath string) {
	engineCachePath = ValidateOrUpdateEngineAtPath(targetOS, cachePath(), requiredEngineVersion)
	return
>>>>>>> 412ac2d2
}<|MERGE_RESOLUTION|>--- conflicted
+++ resolved
@@ -194,6 +194,7 @@
 	return nil
 }
 
+//noinspection GoNameStartsWithPackageName
 func EngineCachePath(targetOS, cachePath string) string {
 	return filepath.Join(cachePath, "hover", "engine", targetOS)
 }
@@ -201,13 +202,8 @@
 // ValidateOrUpdateEngineAtPath validates the engine we have cached matches the
 // flutter version, or otherwise downloads a new engine. The engine cache
 // location is set by the the user.
-<<<<<<< HEAD
-func ValidateOrUpdateEngine(targetOS string, cachePath string) (engineCachePath string) {
+func ValidateOrUpdateEngineAtPath(targetOS, cachePath, requiredEngineVersion string) (engineCachePath string) {
 	engineCachePath = EngineCachePath(targetOS, cachePath)
-=======
-func ValidateOrUpdateEngineAtPath(targetOS string, cachePath string, requiredEngineVersion string) (engineCachePath string) {
-	engineCachePath = filepath.Join(cachePath, "hover", "engine", targetOS)
->>>>>>> 412ac2d2
 
 	if strings.Contains(engineCachePath, " ") {
 		log.Errorf("Cannot save the engine to '%s', engine cache is not compatible with path containing spaces.", cachePath)
@@ -360,17 +356,13 @@
 		os.Exit(1)
 	}
 
-<<<<<<< HEAD
 	return engineCachePath
-=======
-	return
 }
 
 // ValidateOrUpdateEngine validates the engine we have cached matches the
 // flutter version, or otherwise downloads a new engine. The returned path is
 // that of the engine location.
 func ValidateOrUpdateEngine(targetOS string, requiredEngineVersion string) (engineCachePath string) {
-	engineCachePath = ValidateOrUpdateEngineAtPath(targetOS, cachePath(), requiredEngineVersion)
+	engineCachePath = ValidateOrUpdateEngineAtPath(targetOS, DefaultCachePath(), requiredEngineVersion)
 	return
->>>>>>> 412ac2d2
 }