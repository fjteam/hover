--- conflicted
+++ resolved
@@ -16,15 +16,9 @@
 // BuildBranchDefault Default go-flutter branch
 const BuildBranchDefault = ""
 
-<<<<<<< HEAD
-=======
-// BuildCachePathDefault Default go-flutter cache path
-const BuildCachePathDefault = ""
-
 // BuildEngineDefault Default go-flutter engine version
 const BuildEngineDefault = ""
 
->>>>>>> 412ac2d2
 // BuildOpenGlVersionDefault Default OpenGL version for go-flutter
 const BuildOpenGlVersionDefault = "3.3"
 
@@ -35,12 +29,7 @@
 	Branch    string
 	CachePath string `yaml:"cache-path"`
 	OpenGL    string
-<<<<<<< HEAD
-	// Docker    bool
-=======
 	Engine    string `yaml:"engine-version"`
-	Docker    bool
->>>>>>> 412ac2d2
 }
 
 var config = Config{}
