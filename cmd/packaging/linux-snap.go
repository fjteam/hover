--- conflicted
+++ resolved
@@ -1,6 +1,6 @@
 package packaging
 
-// LinuxSnapTask packaging for linux as snao
+// LinuxSnapTask packaging for linux as snap
 var LinuxSnapTask = &packagingTask{
 	packagingFormatName: "linux-snap",
 	templateFiles: map[string]string{
@@ -9,17 +9,8 @@
 	},
 	linuxDesktopFileExecutablePath: "/{{.projectName}}",
 	linuxDesktopFileIconPath:       "/icon.png",
-<<<<<<< HEAD
 	buildOutputDirectory:           "build",
 	packagingScriptTemplate:        "snapcraft && mv {{.strippedProjectName}}_{{.version}}_{{.arch}}.snap {{.projectName}}-{{.version}}.snap",
 	outputFileExtension:            "snap",
-=======
-	dockerfileContent: []string{
-		"FROM snapcore/snapcraft",
-	},
-	buildOutputDirectory:      "build",
-	packagingScriptTemplate:   "snapcraft && mv {{.strippedProjectName}}_{{.version}}_{{.arch}}.snap {{.projectName}}-{{.version}}.snap",
-	outputFileExtension:       "snap",
-	outputFileContainsVersion: true,
->>>>>>> 1e0fd4b1
+	outputFileContainsVersion:      true,
 }