--- conflicted
+++ resolved
@@ -10,19 +10,7 @@
 		"darwin-pkg/PackageInfo.tmpl.tmpl":  "flat/base.pkg/PackageInfo.tmpl",
 		"darwin-pkg/Distribution.tmpl.tmpl": "flat/Distribution.tmpl",
 	},
-<<<<<<< HEAD
 	packagingScriptTemplate: "(cd flat/root && find . | cpio -o --format odc --owner 0:80 | gzip -c ) > flat/base.pkg/Payload && mkbom -u 0 -g 80 flat/root flat/base.pkg/Bom && (cd flat && xar --compression none -cf '../{{.projectName}}-{{.version}}.pkg' * )",
 	outputFileExtension:     "pkg",
-=======
-	dockerfileContent: []string{
-		"FROM ubuntu:bionic",
-		"RUN apt-get update && apt-get install cpio git make g++ wget libxml2-dev libssl1.0-dev zlib1g-dev -y",
-		"WORKDIR /tmp",
-		"RUN git clone https://github.com/hogliux/bomutils && cd bomutils && make > /dev/null && make install > /dev/null",
-		"RUN wget https://storage.googleapis.com/google-code-archive-downloads/v2/code.google.com/xar/xar-1.5.2.tar.gz && tar -zxvf xar-1.5.2.tar.gz > /dev/null && cd xar-1.5.2 && ./configure > /dev/null && make > /dev/null && make install > /dev/null",
-	},
-	packagingScriptTemplate:   "(cd flat/root && find . | cpio -o --format odc --owner 0:80 | gzip -c ) > flat/base.pkg/Payload && mkbom -u 0 -g 80 flat/root flat/base.pkg/Bom && (cd flat && xar --compression none -cf '../{{.projectName}}-{{.version}}.pkg' * )",
-	outputFileExtension:       "pkg",
 	outputFileContainsVersion: true,
->>>>>>> 1e0fd4b1
 }