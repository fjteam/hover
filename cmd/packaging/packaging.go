package packaging

import (
	"fmt"
	"io/ioutil"
	"os"
	"os/exec"
	"os/user"
	"path/filepath"
	"runtime"
	"strings"

	"github.com/go-flutter-desktop/hover/internal/build"
	"github.com/go-flutter-desktop/hover/internal/log"
	"github.com/go-flutter-desktop/hover/internal/pubspec"
)

var packagingPath = filepath.Join(build.BuildPath, "packaging")

func packagingFormatPath(packagingFormat string) string {
	directoryPath, err := filepath.Abs(filepath.Join(packagingPath, packagingFormat))
	if err != nil {
		log.Errorf("Failed to resolve absolute path for %s directory: %v", packagingFormat, err)
		os.Exit(1)
	}
	return directoryPath
}

func createPackagingFormatDirectory(packagingFormat string) {
	if _, err := os.Stat(packagingFormatPath(packagingFormat)); !os.IsNotExist(err) {
		log.Errorf("A file or directory named `%s` already exists. Cannot continue packaging init for %s.", packagingFormat, packagingFormat)
		os.Exit(1)
	}
	err := os.MkdirAll(packagingFormatPath(packagingFormat), 0775)
	if err != nil {
		log.Errorf("Failed to create %s directory %s: %v", packagingFormat, packagingFormatPath(packagingFormat), err)
		os.Exit(1)
	}
}

// AssertPackagingFormatInitialized exits hover if the requested
// packagingFormat isn't initialized.
func AssertPackagingFormatInitialized(packagingFormat string) {
	if _, err := os.Stat(packagingFormatPath(packagingFormat)); os.IsNotExist(err) {
		log.Errorf("%s is not initialized for packaging. Please run `hover init-packaging %s` first.", packagingFormat, packagingFormat)
		os.Exit(1)
	}
}

func removeDashesAndUnderscores(projectName string) string {
	return strings.ReplaceAll(strings.ReplaceAll(projectName, "-", ""), "_", "")
}

func printInitFinished(packagingFormat string) {
	log.Infof("go/packaging/%s has been created. You can modify the configuration files and add it to git.", packagingFormat)
	log.Infof(fmt.Sprintf("You now can package the %s using `%s`", strings.Split(packagingFormat, "-")[0], log.Au().Magenta("hover build "+packagingFormat)))
}

func printPackagingFinished(packagingFormat string) {
	log.Infof("Successfully packaged %s", strings.Split(packagingFormat, "-")[1])
}

func getTemporaryBuildDirectory(projectName string, packagingFormat string) string {
	tmpPath, err := ioutil.TempDir("", "hover-build-"+projectName+"-"+packagingFormat)
	if err != nil {
		log.Errorf("Couldn't get temporary build directory: %v", err)
		os.Exit(1)
	}
	return tmpPath
}

// DockerInstalled check if docker is installed on the host os.
func DockerInstalled() bool {
	if build.DockerBin == "" {
		log.Warnf("To use packaging, Docker needs to be installed.\nhttps://docs.docker.com/install")
	}
	return build.DockerBin != ""
}

func getAuthor() string {
	author := pubspec.GetPubSpec().Author
	if author == "" {
		log.Warnf("Missing author field in pubspec.yaml")
		u, err := user.Current()
		if err != nil {
			log.Errorf("Couldn't get current user: %v", err)
			os.Exit(1)
		}
		author = u.Username
		log.Printf("Using this username from system instead: %s", author)
	}
	return author
}

func createDockerfile(packagingFormat string) {
	dockerFilePath, err := filepath.Abs(filepath.Join(packagingFormatPath(packagingFormat), "Dockerfile"))
	if err != nil {
		log.Errorf("Failed to resolve absolute path for Dockerfile %s: %v", dockerFilePath, err)
		os.Exit(1)
	}
	dockerFile, err := os.Create(dockerFilePath)
	if err != nil {
		log.Errorf("Failed to create Dockerfile %s: %v", dockerFilePath, err)
		os.Exit(1)
	}
	dockerFileContent := []string{}
	if packagingFormat == "linux-snap" {
		dockerFileContent = []string{
			"FROM snapcore/snapcraft",
		}
	} else if packagingFormat == "linux-deb" {
		dockerFileContent = []string{
			"FROM ubuntu:bionic",
		}
<<<<<<< HEAD
	} else if packagingFormat == "windows-msi" {
		dockerFileContent = []string{
			"FROM ubuntu:bionic",
			"RUN apt-get update && apt-get install wixl imagemagick -y",
=======
	} else if packagingFormat == "darwin-bundle" {
		dockerFileContent = []string{
			"FROM ubuntu:bionic",
			"RUN apt-get update && apt-get install icnsutils -y",
		}
	} else if packagingFormat == "darwin-pkg" {
		dockerFileContent = []string{
			"FROM ubuntu:bionic",
			"RUN apt-get update && apt-get install cpio git make g++ wget libxml2-dev libssl1.0-dev zlib1g-dev -y",
			"WORKDIR /tmp",
			"RUN git clone https://github.com/hogliux/bomutils && cd bomutils && make > /dev/null && make install > /dev/null",
			"RUN wget https://storage.googleapis.com/google-code-archive-downloads/v2/code.google.com/xar/xar-1.5.2.tar.gz && tar -zxvf xar-1.5.2.tar.gz > /dev/null && cd xar-1.5.2 && ./configure > /dev/null && make > /dev/null && make install > /dev/null",
>>>>>>> 34a06b51
		}
	} else {
		log.Errorf("Tried to create Dockerfile for unknown packaging format %s", packagingFormat)
		os.Exit(1)
	}

	for _, line := range dockerFileContent {
		if _, err := dockerFile.WriteString(line + "\n"); err != nil {
			log.Errorf("Could not write Dockerfile: %v", err)
			os.Exit(1)
		}
	}
	err = dockerFile.Close()
	if err != nil {
		log.Errorf("Could not close Dockerfile: %v", err)
		os.Exit(1)
	}
}

func runDockerPackaging(path string, packagingFormat string, command []string) {
	dockerBuildCmd := exec.Command(build.DockerBin, "build", "-t", "hover-build-packaging-"+packagingFormat, ".")
	dockerBuildCmd.Stdout = os.Stdout
	dockerBuildCmd.Stderr = os.Stderr
	dockerBuildCmd.Dir = packagingFormatPath(packagingFormat)
	err := dockerBuildCmd.Run()
	if err != nil {
		log.Errorf("Docker build failed: %v", err)
		os.Exit(1)
	}
	u, err := user.Current()
	if err != nil {
		log.Errorf("Couldn't get current user: %v", err)
		os.Exit(1)
	}
	args := []string{
		"run",
		"-w", "/app",
		"-v", path + ":/app",
	}
	args = append(args, "hover-build-packaging-"+packagingFormat)
	chownStr := ""
	if runtime.GOOS != "windows" {
		chownStr = fmt.Sprintf(" && chown %s:%s * -R", u.Uid, u.Gid)
	}
	args = append(args, "bash", "-c", fmt.Sprintf("%s%s", strings.Join(command, " "), chownStr))
	dockerRunCmd := exec.Command(build.DockerBin, args...)
	dockerRunCmd.Stderr = os.Stderr
	dockerRunCmd.Stdout = os.Stdout
	dockerRunCmd.Dir = path
	err = dockerRunCmd.Run()
	if err != nil {
		log.Errorf("Docker run failed: %v", err)
		os.Exit(1)
	}
}<|MERGE_RESOLUTION|>--- conflicted
+++ resolved
@@ -112,12 +112,10 @@
 		dockerFileContent = []string{
 			"FROM ubuntu:bionic",
 		}
-<<<<<<< HEAD
 	} else if packagingFormat == "windows-msi" {
 		dockerFileContent = []string{
 			"FROM ubuntu:bionic",
 			"RUN apt-get update && apt-get install wixl imagemagick -y",
-=======
 	} else if packagingFormat == "darwin-bundle" {
 		dockerFileContent = []string{
 			"FROM ubuntu:bionic",
@@ -130,7 +128,6 @@
 			"WORKDIR /tmp",
 			"RUN git clone https://github.com/hogliux/bomutils && cd bomutils && make > /dev/null && make install > /dev/null",
 			"RUN wget https://storage.googleapis.com/google-code-archive-downloads/v2/code.google.com/xar/xar-1.5.2.tar.gz && tar -zxvf xar-1.5.2.tar.gz > /dev/null && cd xar-1.5.2 && ./configure > /dev/null && make > /dev/null && make install > /dev/null",
->>>>>>> 34a06b51
 		}
 	} else {
 		log.Errorf("Tried to create Dockerfile for unknown packaging format %s", packagingFormat)
