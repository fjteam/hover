--- conflicted
+++ resolved
@@ -2,13 +2,8 @@
 
 import (
 	"bufio"
-<<<<<<< HEAD
-	"github.com/go-flutter-desktop/hover/internal/log"
-=======
 	"encoding/xml"
-	"fmt"
 	"io/ioutil"
->>>>>>> e32cee80
 	"os"
 	"os/exec"
 	"path/filepath"
@@ -16,6 +11,8 @@
 
 	"github.com/spf13/cobra"
 	"gopkg.in/yaml.v2"
+
+	"github.com/go-flutter-desktop/hover/internal/log"
 )
 
 func init() {
@@ -33,10 +30,6 @@
 	goAvailable := false
 	dockerAvailable := false
 	goBin, err = exec.LookPath("go")
-<<<<<<< HEAD
-	if err != nil {
-		log.Errorf("Failed to lookup 'go' executable. Please install Go.\nhttps://golang.org/doc/install")
-=======
 	if err == nil {
 		goAvailable = true
 	}
@@ -45,12 +38,11 @@
 		dockerAvailable = true
 	}
 	if !dockerAvailable && !goAvailable {
-		fmt.Println("hover: Failed to lookup `go` and `docker` executable. Please install one of them:\nGo: https://golang.org/doc/install\nDocker: https://docs.docker.com/install")
+		log.Errorf("Failed to lookup `go` and `docker` executable. Please install one of them:\nGo: https://golang.org/doc/install\nDocker: https://docs.docker.com/install")
 		os.Exit(1)
 	}
 	if dockerAvailable && !goAvailable && !buildDocker {
-		fmt.Println("hover: Failed to lookup `go` executable. Please install go or add '--docker' to force running in Docker container.\nhttps://golang.org/doc/install")
->>>>>>> e32cee80
+		log.Errorf("Failed to lookup `go` executable. Please install go or add '--docker' to force running in Docker container.\nhttps://golang.org/doc/install")
 		os.Exit(1)
 	}
 	flutterBin, err = exec.LookPath("flutter")
@@ -187,21 +179,21 @@
 	// Open AndroidManifest file
 	xmlFile, err := os.Open(androidManifestFile)
 	if err != nil {
-		fmt.Printf("hover: Failed to retrieve the organization name: %v\n", err)
+		log.Errorf("Failed to retrieve the organization name: %v", err)
 		return "hover.failed.to.retrieve.package.name"
 	}
 	defer xmlFile.Close()
 
 	byteXMLValue, err := ioutil.ReadAll(xmlFile)
 	if err != nil {
-		fmt.Printf("hover: Failed to retrieve the organization name: %v\n", err)
+		log.Errorf("Failed to retrieve the organization name: %v", err)
 		return "hover.failed.to.retrieve.package.name"
 	}
 
 	var androidManifest AndroidManifest
 	err = xml.Unmarshal(byteXMLValue, &androidManifest)
 	if err != nil {
-		fmt.Printf("hover: Failed to retrieve the organization name: %v\n", err)
+		log.Errorf("Failed to retrieve the organization name: %v", err)
 		return "hover.failed.to.retrieve.package.name"
 	}
 	javaPackage := strings.Split(androidManifest.Package, ".")
