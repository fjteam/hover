package cmd

import (
	"bufio"
<<<<<<< HEAD
=======
	"encoding/xml"
	"fmt"
	"io/ioutil"
>>>>>>> 1d570a20
	"os"
	"os/exec"
	"path/filepath"
	"regexp"
	"runtime"
	"strings"
	"time"

	"github.com/go-flutter-desktop/hover/internal/build"
	"github.com/go-flutter-desktop/hover/internal/log"
	"github.com/go-flutter-desktop/hover/internal/pubspec"
<<<<<<< HEAD
=======
	homedir "github.com/mitchellh/go-homedir"
	"github.com/pkg/errors"
)

var (
	goBin      string
	flutterBin string
	dockerBin  string
	gitBin     string
>>>>>>> 1d570a20
)

// initBinaries is used to ensure go and flutter exec are found in the
// user's path
func initBinaries() {
	var err error
	goAvailable := false
	dockerAvailable := false
	build.GoBin, err = exec.LookPath("go")
	if err == nil {
		goAvailable = true
	}
	build.DockerBin, err = exec.LookPath("docker")
	if err == nil {
		dockerAvailable = true
	}
	if !dockerAvailable && !goAvailable {
		log.Errorf("Failed to lookup `go` and `docker` executable. Please install one of them:\nGo: https://golang.org/doc/install\nDocker: https://docs.docker.com/install")
		os.Exit(1)
	}
	if dockerAvailable && !goAvailable && !buildDocker {
		log.Errorf("Failed to lookup `go` executable. Please install go or add '--docker' to force running in Docker container.\nhttps://golang.org/doc/install")
		os.Exit(1)
	}
	build.FlutterBin, err = exec.LookPath("flutter")
	if err != nil {
		log.Errorf("Failed to lookup 'flutter' executable. Please install flutter.\nhttps://flutter.dev/docs/get-started/install")
		os.Exit(1)
	}
	gitBin, err = exec.LookPath("git")
	if err != nil {
		log.Warnf("Failed to lookup 'git' executable.")
	}
}

// assertInFlutterProject asserts this command is executed in a flutter project
func assertInFlutterProject() {
	pubspec.GetPubSpec()
}

// assertInFlutterPluginProject asserts this command is executed in a flutter plugin project
func assertInFlutterPluginProject() {
	if _, ok := pubspec.GetPubSpec().Flutter["plugin"]; !ok {
		log.Errorf("The directory doesn't appear to contain a plugin package.\nTo create a new plugin, first run `%s`, then run `%s`.", log.Au().Magenta("flutter create --template=plugin"), log.Au().Magenta("hover init-plugin"))
		os.Exit(1)
	}
}

func assertHoverInitialized() {
	_, err := os.Stat(build.BuildPath)
	if os.IsNotExist(err) {
		if hoverMigration() {
			return
		}
		log.Errorf("Directory '%s' is missing. Please init go-flutter first: %s", build.BuildPath, log.Au().Magenta("hover init"))
		os.Exit(1)
	}
	if err != nil {
		log.Errorf("Failed to detect directory desktop: %v", err)
		os.Exit(1)
	}
}

// hoverMigration migrates from old hover buildPath directory to the new one ("desktop" -> "go")
func hoverMigration() bool {
	oldBuildPath := "desktop"
	file, err := os.Open(filepath.Join(oldBuildPath, "go.mod"))
	if err != nil {
		return false
	}
	defer file.Close()

	log.Warnf("⚠ Found older hover directory layout, hover is now expecting a 'go' directory instead of 'desktop'.")
	log.Warnf("⚠    To migrate, rename the 'desktop' directory to 'go'.")
	log.Warnf("     Let hover do the migration? ")

	if askForConfirmation() {
		err := os.Rename(oldBuildPath, build.BuildPath)
		if err != nil {
			log.Warnf("Migration failed: %v", err)
			return false
		}
		log.Infof("Migration success")
		return true
	}

	return false
}

// askForConfirmation asks the user for confirmation.
func askForConfirmation() bool {
	fmt.Print(log.Au().Bold(log.Au().Cyan("hover: ")).String() + "[y/N]? ")
	in := bufio.NewReader(os.Stdin)
	s, err := in.ReadString('\n')
	if err != nil {
		panic(err)
	}

	s = strings.TrimSpace(s)
	s = strings.ToLower(s)

	if s == "y" || s == "yes" {
		return true
	}
	return false
<<<<<<< HEAD
=======
}

// AndroidManifest is a file that describes the essential information about
// an android app.
type AndroidManifest struct {
	Package string `xml:"package,attr"`
}

// androidOrganizationName fetch the android package name (default:
// 'com.example').
// Can by set upon flutter create (--org flag)
//
// If errors occurs when reading the android package name, the string value
// will correspond to 'hover.failed.to.retrieve.package.name'
func androidOrganizationName() string {
	// Default value
	androidManifestFile := "android/app/src/main/AndroidManifest.xml"

	// Open AndroidManifest file
	xmlFile, err := os.Open(androidManifestFile)
	if err != nil {
		log.Errorf("Failed to retrieve the organization name: %v", err)
		return "hover.failed.to.retrieve.package.name"
	}
	defer xmlFile.Close()

	byteXMLValue, err := ioutil.ReadAll(xmlFile)
	if err != nil {
		log.Errorf("Failed to retrieve the organization name: %v", err)
		return "hover.failed.to.retrieve.package.name"
	}

	var androidManifest AndroidManifest
	err = xml.Unmarshal(byteXMLValue, &androidManifest)
	if err != nil {
		log.Errorf("Failed to retrieve the organization name: %v", err)
		return "hover.failed.to.retrieve.package.name"
	}
	javaPackage := strings.Split(androidManifest.Package, ".")
	orgName := strings.Join(javaPackage[:len(javaPackage)-1], ".")
	if orgName == "" {
		return "hover.failed.to.retrieve.package.name"
	}
	return orgName
}

var camelcaseRegex = regexp.MustCompile("(^[A-Za-z])|_([A-Za-z])")

// toCamelCase take a snake_case string and converts it to camelcase
func toCamelCase(str string) string {
	return camelcaseRegex.ReplaceAllStringFunc(str, func(s string) string {
		return strings.ToUpper(strings.Replace(s, "_", "", -1))
	})
}

// initializeGoModule uses the golang binary to initialize the go module
func initializeGoModule(projectPath string) {
	wd, err := os.Getwd()
	if err != nil {
		log.Errorf("Failed to get working dir: %v\n", err)
		os.Exit(1)
	}

	cmdGoModInit := exec.Command(goBin, "mod", "init", projectPath+"/"+build.BuildPath)
	cmdGoModInit.Dir = filepath.Join(wd, build.BuildPath)
	cmdGoModInit.Env = append(os.Environ(),
		"GO111MODULE=on",
	)
	cmdGoModInit.Stderr = os.Stderr
	cmdGoModInit.Stdout = os.Stdout
	err = cmdGoModInit.Run()
	if err != nil {
		log.Errorf("Go mod init failed: %v\n", err)
		os.Exit(1)
	}

	cmdGoModTidy := exec.Command(goBin, "mod", "tidy")
	cmdGoModTidy.Dir = filepath.Join(wd, build.BuildPath)
	log.Infof("You can add the '%s' directory to git.", cmdGoModTidy.Dir)
	cmdGoModTidy.Env = append(os.Environ(),
		"GO111MODULE=on",
	)
	cmdGoModTidy.Stderr = os.Stderr
	cmdGoModTidy.Stdout = os.Stdout
	err = cmdGoModTidy.Run()
	if err != nil {
		log.Errorf("Go mod tidy failed: %v\n", err)
		os.Exit(1)
	}
}

// findPubcachePath returns the absolute path for the pub-cache or an error.
func findPubcachePath() (string, error) {
	var path string
	switch runtime.GOOS {
	case "darwin", "linux":
		home, err := homedir.Dir()
		if err != nil {
			return "", errors.Wrap(err, "failed to resolve user home dir")
		}
		path = filepath.Join(home, ".pub-cache")
	case "windows":
		path = filepath.Join(os.Getenv("APPDATA"), "Pub", "Cache")
	}
	return path, nil
}

// shouldRunPluginGet checks if the pubspec.yaml file is older than the
// .packages file, if it is the case, prompt the user for a hover plugin get.
func shouldRunPluginGet() (bool, error) {
	file1Info, err := os.Stat("pubspec.yaml")
	if err != nil {
		return false, err
	}

	file2Info, err := os.Stat(".packages")
	if err != nil {
		if os.IsNotExist(err) {
			return true, nil
		}
		return false, err
	}
	modTime1 := file1Info.ModTime()
	modTime2 := file2Info.ModTime()

	diff := modTime1.Sub(modTime2)

	if diff > (time.Duration(0) * time.Second) {
		return true, nil
	}
	return false, nil
>>>>>>> 1d570a20
}<|MERGE_RESOLUTION|>--- conflicted
+++ resolved
@@ -2,12 +2,6 @@
 
 import (
 	"bufio"
-<<<<<<< HEAD
-=======
-	"encoding/xml"
-	"fmt"
-	"io/ioutil"
->>>>>>> 1d570a20
 	"os"
 	"os/exec"
 	"path/filepath"
@@ -19,18 +13,6 @@
 	"github.com/go-flutter-desktop/hover/internal/build"
 	"github.com/go-flutter-desktop/hover/internal/log"
 	"github.com/go-flutter-desktop/hover/internal/pubspec"
-<<<<<<< HEAD
-=======
-	homedir "github.com/mitchellh/go-homedir"
-	"github.com/pkg/errors"
-)
-
-var (
-	goBin      string
-	flutterBin string
-	dockerBin  string
-	gitBin     string
->>>>>>> 1d570a20
 )
 
 // initBinaries is used to ensure go and flutter exec are found in the
@@ -136,138 +118,4 @@
 		return true
 	}
 	return false
-<<<<<<< HEAD
-=======
-}
-
-// AndroidManifest is a file that describes the essential information about
-// an android app.
-type AndroidManifest struct {
-	Package string `xml:"package,attr"`
-}
-
-// androidOrganizationName fetch the android package name (default:
-// 'com.example').
-// Can by set upon flutter create (--org flag)
-//
-// If errors occurs when reading the android package name, the string value
-// will correspond to 'hover.failed.to.retrieve.package.name'
-func androidOrganizationName() string {
-	// Default value
-	androidManifestFile := "android/app/src/main/AndroidManifest.xml"
-
-	// Open AndroidManifest file
-	xmlFile, err := os.Open(androidManifestFile)
-	if err != nil {
-		log.Errorf("Failed to retrieve the organization name: %v", err)
-		return "hover.failed.to.retrieve.package.name"
-	}
-	defer xmlFile.Close()
-
-	byteXMLValue, err := ioutil.ReadAll(xmlFile)
-	if err != nil {
-		log.Errorf("Failed to retrieve the organization name: %v", err)
-		return "hover.failed.to.retrieve.package.name"
-	}
-
-	var androidManifest AndroidManifest
-	err = xml.Unmarshal(byteXMLValue, &androidManifest)
-	if err != nil {
-		log.Errorf("Failed to retrieve the organization name: %v", err)
-		return "hover.failed.to.retrieve.package.name"
-	}
-	javaPackage := strings.Split(androidManifest.Package, ".")
-	orgName := strings.Join(javaPackage[:len(javaPackage)-1], ".")
-	if orgName == "" {
-		return "hover.failed.to.retrieve.package.name"
-	}
-	return orgName
-}
-
-var camelcaseRegex = regexp.MustCompile("(^[A-Za-z])|_([A-Za-z])")
-
-// toCamelCase take a snake_case string and converts it to camelcase
-func toCamelCase(str string) string {
-	return camelcaseRegex.ReplaceAllStringFunc(str, func(s string) string {
-		return strings.ToUpper(strings.Replace(s, "_", "", -1))
-	})
-}
-
-// initializeGoModule uses the golang binary to initialize the go module
-func initializeGoModule(projectPath string) {
-	wd, err := os.Getwd()
-	if err != nil {
-		log.Errorf("Failed to get working dir: %v\n", err)
-		os.Exit(1)
-	}
-
-	cmdGoModInit := exec.Command(goBin, "mod", "init", projectPath+"/"+build.BuildPath)
-	cmdGoModInit.Dir = filepath.Join(wd, build.BuildPath)
-	cmdGoModInit.Env = append(os.Environ(),
-		"GO111MODULE=on",
-	)
-	cmdGoModInit.Stderr = os.Stderr
-	cmdGoModInit.Stdout = os.Stdout
-	err = cmdGoModInit.Run()
-	if err != nil {
-		log.Errorf("Go mod init failed: %v\n", err)
-		os.Exit(1)
-	}
-
-	cmdGoModTidy := exec.Command(goBin, "mod", "tidy")
-	cmdGoModTidy.Dir = filepath.Join(wd, build.BuildPath)
-	log.Infof("You can add the '%s' directory to git.", cmdGoModTidy.Dir)
-	cmdGoModTidy.Env = append(os.Environ(),
-		"GO111MODULE=on",
-	)
-	cmdGoModTidy.Stderr = os.Stderr
-	cmdGoModTidy.Stdout = os.Stdout
-	err = cmdGoModTidy.Run()
-	if err != nil {
-		log.Errorf("Go mod tidy failed: %v\n", err)
-		os.Exit(1)
-	}
-}
-
-// findPubcachePath returns the absolute path for the pub-cache or an error.
-func findPubcachePath() (string, error) {
-	var path string
-	switch runtime.GOOS {
-	case "darwin", "linux":
-		home, err := homedir.Dir()
-		if err != nil {
-			return "", errors.Wrap(err, "failed to resolve user home dir")
-		}
-		path = filepath.Join(home, ".pub-cache")
-	case "windows":
-		path = filepath.Join(os.Getenv("APPDATA"), "Pub", "Cache")
-	}
-	return path, nil
-}
-
-// shouldRunPluginGet checks if the pubspec.yaml file is older than the
-// .packages file, if it is the case, prompt the user for a hover plugin get.
-func shouldRunPluginGet() (bool, error) {
-	file1Info, err := os.Stat("pubspec.yaml")
-	if err != nil {
-		return false, err
-	}
-
-	file2Info, err := os.Stat(".packages")
-	if err != nil {
-		if os.IsNotExist(err) {
-			return true, nil
-		}
-		return false, err
-	}
-	modTime1 := file1Info.ModTime()
-	modTime2 := file2Info.ModTime()
-
-	diff := modTime1.Sub(modTime2)
-
-	if diff > (time.Duration(0) * time.Second) {
-		return true, nil
-	}
-	return false, nil
->>>>>>> 1d570a20
 }