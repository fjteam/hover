--- conflicted
+++ resolved
@@ -38,15 +38,10 @@
 
 func upgrade(targetOS string) (err error) {
 	var engineCachePath string
-<<<<<<< HEAD
-	if buildCachePath == "" {
-		buildCachePath = enginecache.DefaultCachePath()
-=======
 	if buildCachePath != "" {
 		engineCachePath = enginecache.ValidateOrUpdateEngineAtPath(targetOS, buildCachePath, "")
 	} else {
 		engineCachePath = enginecache.ValidateOrUpdateEngine(targetOS, "")
->>>>>>> 412ac2d2
 	}
 	engineCachePath = enginecache.ValidateOrUpdateEngine(targetOS, buildCachePath)
 	return upgradeGoFlutter(targetOS, engineCachePath)
