--- conflicted
+++ resolved
@@ -58,13 +58,8 @@
 				if !debugURIFound {
 					match := re.FindStringSubmatch(scanner.Text())
 					if len(match) == 1 {
-<<<<<<< HEAD
 						debugURIFound = true
-						startHotReloadProcess(buildTargetMainDart, match[0])
-=======
-						debugUriFound = true
 						go startHotReloadProcess(buildTargetMainDart, match[0])
->>>>>>> 76445e4f
 					}
 				}
 			}
