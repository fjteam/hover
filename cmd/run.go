package cmd

import (
	"bufio"
	"fmt"
	"io"
	"os"
	"os/exec"
	"path/filepath"
	"regexp"
	"runtime"

	"github.com/spf13/cobra"

	"github.com/go-flutter-desktop/hover/cmd/packaging"
	"github.com/go-flutter-desktop/hover/internal/build"
	"github.com/go-flutter-desktop/hover/internal/config"
	"github.com/go-flutter-desktop/hover/internal/log"
	"github.com/go-flutter-desktop/hover/internal/pubspec"
)

var (
	runObservatoryPort   string
	runInitialRoute      string
	runOmitEmbedder      bool
	runOmitFlutterBundle bool
	runDocker            bool
)

func init() {
	runCmd.Flags().StringVarP(&buildTarget, "target", "t", config.BuildTargetDefault, "The main entry-point file of the application.")
	runCmd.Flags().StringVarP(&buildGoFlutterBranch, "branch", "b", config.BuildBranchDefault, "The 'go-flutter' version to use. (@master or @v0.20.0 for example)")
	runCmd.Flags().StringVar(&buildCachePath, "cache-path", "", "The path that hover uses to cache dependencies such as the Flutter engine .so/.dll (defaults to the standard user cache directory)")
	runCmd.PersistentFlags().StringVar(&buildEngineVersion, "engine-version", "", "The flutter engine version to use.")
	runCmd.Flags().StringVar(&buildOpenGlVersion, "opengl", config.BuildOpenGlVersionDefault, "The OpenGL version specified here is only relevant for external texture plugin (i.e. video_plugin).\nIf 'none' is provided, texture won't be supported. Note: the Flutter Engine still needs a OpenGL compatible context.")

	runCmd.Flags().StringVar(&runInitialRoute, "route", "", "Which route to load when running the app.")
	runCmd.Flags().StringVarP(&runObservatoryPort, "observatory-port", "", "50300", "The observatory port used to connect hover to VM services (hot-reload/debug/..)")
	runCmd.Flags().BoolVar(&runOmitFlutterBundle, "omit-flutter", false, "Don't (re)compile the current Flutter project, useful when only working with Golang code (plugin)")
	runCmd.Flags().BoolVar(&runOmitEmbedder, "omit-embedder", false, "Don't (re)compile 'go-flutter' source code, useful when only working with Dart code")
	runCmd.Flags().BoolVar(&runDocker, "docker", false, "Execute the go build in a docker container. The Flutter build is always run locally")
	rootCmd.AddCommand(runCmd)
}

var runCmd = &cobra.Command{
	Use:   "run",
	Short: "Build and start a desktop release, with hot-reload support",
	Run: func(cmd *cobra.Command, args []string) {
		projectName := pubspec.GetPubSpec().Name
		assertHoverInitialized()

		// ensure we have something to build
		if runOmitEmbedder && runOmitFlutterBundle {
			log.Errorf("Flags omit-embedder and omit-flutter are not compatible.")
			os.Exit(1)
		}

		// Can only run on host OS
		targetOS := runtime.GOOS

		// forcefully enable --debug as it is not optional for 'hover run'
		buildDebug = true

<<<<<<< HEAD
		if runOmitFlutterBundle {
			log.Infof("Omiting flutter build bundle")
		} else {
			// TODO: cleaning can't be enabled because it would break when users --omit-embedder.
			// cleanBuildOutputsDir(targetOS)
			buildFlutterBundle(targetOS)
		}
		if runOmitEmbedder {
			log.Infof("Omiting build the embedder")
		} else {
			vmArguments := []string{"--observatory-port=" + runObservatoryPort}
			if runDocker {
				var buildFlags []string
				buildFlags = append(buildFlags, commonFlags()...)
				buildFlags = append(buildFlags, []string{
					"--skip-flutter-build-bundle",
					"--skip-engine-download",
					"--debug",
				}...)
				dockerHoverBuild(targetOS, packaging.NoopTask, buildFlags, vmArguments)
			} else {
				buildGoBinary(targetOS, vmArguments)
			}
		}
=======
		buildNormal(targetOS, []string{"--observatory-port=" + runObservatoryPort, "--enable-service-port-fallback", "--disable-service-auth-codes"})
>>>>>>> 1e0fd4b1
		log.Infof("Build finished, starting app...")
		runAndAttach(projectName, targetOS)
	},
}

func runAndAttach(projectName string, targetOS string) {
	cmdApp := exec.Command(dotSlash + filepath.Join(build.BuildPath, "build", "outputs", targetOS, projectName))
	cmdApp.Env = append(os.Environ(),
		"GOFLUTTER_ROUTE="+runInitialRoute)
	cmdFlutterAttach := exec.Command("flutter", "attach")

	stdoutApp, err := cmdApp.StdoutPipe()
	if err != nil {
		log.Errorf("Unable to create stdout pipe on app: %v", err)
		os.Exit(1)
	}
	stderrApp, err := cmdApp.StderrPipe()
	if err != nil {
		log.Errorf("Unable to create stderr pipe on app: %v", err)
		os.Exit(1)
	}

<<<<<<< HEAD
	regexObservatory := regexp.MustCompile("(?:http:\\/\\/)[^:]*:" + runObservatoryPort + "\\/[^\\/]*\\/")
=======
	re := regexp.MustCompile(`Observatory\slistening\son\s(http:[^:]*:\d*/)`)
>>>>>>> 1e0fd4b1

	// asynchronously read the stdout to catch the debug-uri
	go func(reader io.Reader) {
		scanner := bufio.NewScanner(reader)
		for scanner.Scan() {
			text := scanner.Text()
			fmt.Println(text)
<<<<<<< HEAD
			match := regexObservatory.FindStringSubmatch(text)
			if len(match) == 1 {
				startHotReloadProcess(cmdFlutterAttach, buildTarget, match[0])
=======
			match := re.FindStringSubmatch(text)
			if len(match) == 2 {
				log.Infof("Connecting hover to '%s' for hot reload", projectName)
				startHotReloadProcess(cmdFlutterAttach, buildTarget, match[1])
>>>>>>> 1e0fd4b1
				break
			}
		}
		// echo command Stdout to terminal
		io.Copy(os.Stdout, stdoutApp)
	}(stdoutApp)

	// Non-blockingly echo command stderr to terminal
	go io.Copy(os.Stderr, stderrApp)

	log.Infof("Running %s in debug mode", projectName)
	err = cmdApp.Start()
	if err != nil {
		log.Errorf("Failed to start app '%s': %v", projectName, err)
		os.Exit(1)
	}

	err = cmdApp.Wait()
	if err != nil {
		log.Errorf("App '%s' exited with error: %v", projectName, err)
		os.Exit(cmdApp.ProcessState.ExitCode())
	}
	log.Infof("App '%s' exited.", projectName)
	log.Printf("Closing the flutter attach sub process..")
	cmdFlutterAttach.Wait()
	os.Exit(0)
}

func startHotReloadProcess(cmdFlutterAttach *exec.Cmd, buildTargetMainDart string, uri string) {
	cmdFlutterAttach.Stdin = os.Stdin
	cmdFlutterAttach.Stdout = os.Stdout
	cmdFlutterAttach.Stderr = os.Stderr

	cmdFlutterAttach.Args = []string{
		"flutter", "attach",
		"--target", buildTargetMainDart,
		"--device-id", "flutter-tester",
		"--debug-uri", uri,
	}
	err := cmdFlutterAttach.Start()
	if err != nil {
		log.Warnf("The command 'flutter attach' failed: %v hot reload disabled", err)
	}
}<|MERGE_RESOLUTION|>--- conflicted
+++ resolved
@@ -61,7 +61,6 @@
 		// forcefully enable --debug as it is not optional for 'hover run'
 		buildDebug = true
 
-<<<<<<< HEAD
 		if runOmitFlutterBundle {
 			log.Infof("Omiting flutter build bundle")
 		} else {
@@ -72,7 +71,7 @@
 		if runOmitEmbedder {
 			log.Infof("Omiting build the embedder")
 		} else {
-			vmArguments := []string{"--observatory-port=" + runObservatoryPort}
+			vmArguments := []string{"--observatory-port=" + runObservatoryPort, "--enable-service-port-fallback", "--disable-service-auth-codes"}
 			if runDocker {
 				var buildFlags []string
 				buildFlags = append(buildFlags, commonFlags()...)
@@ -86,9 +85,6 @@
 				buildGoBinary(targetOS, vmArguments)
 			}
 		}
-=======
-		buildNormal(targetOS, []string{"--observatory-port=" + runObservatoryPort, "--enable-service-port-fallback", "--disable-service-auth-codes"})
->>>>>>> 1e0fd4b1
 		log.Infof("Build finished, starting app...")
 		runAndAttach(projectName, targetOS)
 	},
@@ -111,11 +107,7 @@
 		os.Exit(1)
 	}
 
-<<<<<<< HEAD
-	regexObservatory := regexp.MustCompile("(?:http:\\/\\/)[^:]*:" + runObservatoryPort + "\\/[^\\/]*\\/")
-=======
-	re := regexp.MustCompile(`Observatory\slistening\son\s(http:[^:]*:\d*/)`)
->>>>>>> 1e0fd4b1
+	regexObservatory := regexp.MustCompile(`Observatory\slistening\son\s(http:[^:]*:\d*/)`)
 
 	// asynchronously read the stdout to catch the debug-uri
 	go func(reader io.Reader) {
@@ -123,16 +115,10 @@
 		for scanner.Scan() {
 			text := scanner.Text()
 			fmt.Println(text)
-<<<<<<< HEAD
 			match := regexObservatory.FindStringSubmatch(text)
 			if len(match) == 1 {
-				startHotReloadProcess(cmdFlutterAttach, buildTarget, match[0])
-=======
-			match := re.FindStringSubmatch(text)
-			if len(match) == 2 {
 				log.Infof("Connecting hover to '%s' for hot reload", projectName)
 				startHotReloadProcess(cmdFlutterAttach, buildTarget, match[1])
->>>>>>> 1e0fd4b1
 				break
 			}
 		}
