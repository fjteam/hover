--- conflicted
+++ resolved
@@ -9,13 +9,10 @@
 func init() {
 	initPackagingCmd.AddCommand(initLinuxSnapCmd)
 	initPackagingCmd.AddCommand(initLinuxDebCmd)
-<<<<<<< HEAD
 	initPackagingCmd.AddCommand(initLinuxAppImageCmd)
-=======
 	initPackagingCmd.AddCommand(initWindowsMsiCmd)
 	initPackagingCmd.AddCommand(initDarwinBundleCmd)
 	initPackagingCmd.AddCommand(initDarwinPkgCmd)
->>>>>>> 5a0afe20
 	rootCmd.AddCommand(initPackagingCmd)
 }
 
@@ -46,11 +43,17 @@
 	},
 }
 
-<<<<<<< HEAD
 var initLinuxAppImageCmd = &cobra.Command{
 	Use:   "linux-appimage",
 	Short: "Create configuration files for AppImage packaging",
-=======
+	Run: func(cmd *cobra.Command, args []string) {
+		assertHoverInitialized()
+		packaging.DockerInstalled()
+
+		packaging.InitLinuxAppImage()
+	},
+}
+
 var initWindowsMsiCmd = &cobra.Command{
 	Use:   "windows-msi",
 	Short: "Create configuration files for msi packaging",
@@ -76,15 +79,11 @@
 var initDarwinPkgCmd = &cobra.Command{
 	Use:   "darwin-pkg",
 	Short: "Create configuration files for OSX pkg installer packaging",
->>>>>>> 5a0afe20
+
 	Run: func(cmd *cobra.Command, args []string) {
 		assertHoverInitialized()
 		packaging.DockerInstalled()
 
-<<<<<<< HEAD
-		packaging.InitLinuxAppImage()
-=======
 		packaging.InitDarwinPkg()
->>>>>>> 5a0afe20
 	},
 }